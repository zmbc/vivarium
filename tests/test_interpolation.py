--- conflicted
+++ resolved
@@ -108,17 +108,10 @@
     s = pd.Series({0: 0, 1: 1}).reset_index()
     f = Interpolation(s, tuple(), ('index', ), order=0)
 
-<<<<<<< HEAD
-    assert f(pd.DataFrame({'index': [0]}))[0] == 0, 'should be precise at index values'
-    assert f(pd.DataFrame({'index': [1]}))[0] == 1
-    assert f(pd.DataFrame({'index': [2]}))[0] == 1, 'should be constant extrapolation outside of input range'
-    assert f(pd.DataFrame({'index': [-1]}))[0] == 0
-=======
-    assert f(index=[0])[0][0] == 0, 'should be precise at index values'
-    assert f(index=[1])[0][0] == 1
-    assert f(index=[2])[0][0] == 1, 'should be constant extrapolation outside of input range'
-    assert f(index=[-1])[0][0] == 0
->>>>>>> 6894a255
+    assert f(pd.DataFrame({'index': [0]}))[0][0] == 0, 'should be precise at index values'
+    assert f(pd.DataFrame({'index': [1]}))[0][0] == 1
+    assert f(pd.DataFrame({'index': [2]}))[0][0] == 1, 'should be constant extrapolation outside of input range'
+    assert f(pd.DataFrame({'index': [-1]}))[0][0] == 0
 
 
 def test_validate_parameters__empty_data():
