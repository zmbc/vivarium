--- conflicted
+++ resolved
@@ -17,12 +17,8 @@
         assert not data.empty, "Must supply some input data"
 
         # These are the columns which the interpolation function will approximate
-<<<<<<< HEAD
-        value_columns = sorted(self._data.columns.difference(set(self.key_columns)|set(self.parameter_columns)))
+        value_columns = sorted(data.columns.difference(set(self.key_columns)|set(self.parameter_columns)))
         assert value_columns, f"No non-parameter data. Avaliable columns: {self._data.columns}, Parameter columns: {set(self.key_columns)|set(self.parameter_columns)}"
-=======
-        value_columns = sorted(data.columns.difference(set(self.key_columns)|set(self.parameter_columns)))
->>>>>>> f71cd6ce
 
         if self.key_columns:
             # Since there are key_columns we need to group the table by those
