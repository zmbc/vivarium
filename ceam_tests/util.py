--- conflicted
+++ resolved
@@ -12,20 +12,6 @@
 from ceam.framework import randomness
 
 
-<<<<<<< HEAD
-def setup_simulation(components, population_size = 100):
-    simulation = SimulationContext(components)
-    simulation.setup()
-
-    year_start = config.simulation_parameters.year_start
-
-    simulation.current_time = datetime(year_start, 1, 1)
-
-    if config.simulation_parameters.initial_age is not None:
-        simulation.population._create_simulants(population_size, population_configuration={'initial_age': config.simulation_parameters.initial_age})
-    else:
-        simulation.population._create_simulants(population_size)
-=======
 def setup_simulation(components, population_size=100, start=None):
     simulation = SimulationContext(components)
     simulation.setup()
@@ -35,7 +21,6 @@
     else:
         year_start = config.simulation_parameters.year_start
         simulation.current_time = datetime(year_start, 1, 1)
->>>>>>> 3c855117
 
     if config.simulation_parameters.initial_age:
         simulation.population._create_simulants(population_size,
@@ -46,16 +31,8 @@
 
     return simulation
 
-<<<<<<< HEAD
+
 def pump_simulation(simulation, duration=None, iterations=None):
-=======
-
-def pump_simulation(simulation, time_step_days=None, duration=None, iterations=None):
-
-    if time_step_days:
-        config.simulation_parameters.time_step = time_step_days
-
->>>>>>> 3c855117
     time_step = timedelta(days=float(config.simulation_parameters.time_step))
     year_start = config.simulation_parameters.year_start
     start_time = datetime(year_start, 1, 1)
