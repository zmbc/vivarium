from datetime import datetime, timedelta

import pandas as pd
import numpy as np

import pytest

from ceam import config


from ceam.framework.engine import SimulationContext, _step
from ceam.framework.event import Event, listens_for
from ceam.framework.population import uses_columns
from ceam.framework.util import from_yearly, to_yearly
from ceam.framework import randomness


def setup_simulation(components, population_size = 100):
    simulation = SimulationContext(components)
    simulation.setup()

    year_start = config.getint('simulation_parameters', 'year_start')

    simulation.current_time = datetime(year_start, 1, 1)

    if config.get('simulation_parameters', 'initial_age').isdigit():
        simulation.population._create_simulants(population_size, population_configuration={'initial_age': config.getfloat('simulation_parameters', 'initial_age')})
    else:
        simulation.population._create_simulants(population_size)


    return simulation

<<<<<<< HEAD
def pump_simulation(simulation, duration=None, iterations=None):
    time_step = timedelta(days=float(config.get('simulation_parameters', 'time_step')))
    year_start = config.getint('simulation_parameters', 'year_start')
    start_time = datetime(year_start, 1, 1)
=======
def pump_simulation(simulation, time_step_days=30.5, duration=None, iterations=None):
    config.simulation_parameters.time_step = time_step_days
    timestep = timedelta(days=time_step_days) 
    start_time = datetime(1990, 1, 1)
>>>>>>> dd9c94cf
    simulation.current_time = start_time
    iteration_count = 0

    def should_stop():
        if duration is not None:
            if simulation.current_time - start_time > duration:
                return True
        elif iterations is not None:
            if iteration_count >= iterations:
                return True
        else:
            raise ValueError('Must supply either duration or iterations')

        return False

    while not should_stop():
        iteration_count += 1
        _step(simulation, time_step)



def assert_rate(simulation, expected_rate, value_func, effective_population_func=lambda s:len(s.population.population), dummy_population=None):
    """ Asserts that the rate of change of some property in the simulation matches expectations.

    Parameters
    ----------
    simulation : ceam.engine.Simulation
    value_func
        a function that takes a Simulation and returns the current value of the property to be tested
    effective_population_func
        a function that takes a Simulation and returns the size of the population over which the rate should be measured (ie. living simulants for mortality)
    expected_rate
        The rate of change we expect or a lambda that will take a rate and return a boolean
    population_sample_func
        A function that takes in a population and returns a subset of it which will be used for the test
    """

    timestep = timedelta(days=30)
    start_time = datetime(1990, 1, 1)
    simulation.current_time = start_time

    count = value_func(simulation)
    total_true_rate = 0
    effective_population_size = 0
    for _ in range(10*12):
        effective_population_size += effective_population_func(simulation)
        _step(simulation, timestep)
        new_count = value_func(simulation)
        total_true_rate += new_count - count
        count = new_count

    try:
        assert expected_rate(to_yearly(total_true_rate, timestep*120))
    except TypeError:
        total_expected_rate = from_yearly(expected_rate, timestep)*effective_population_size
        assert abs(total_expected_rate - total_true_rate)/total_expected_rate < 0.1



def build_table(value, columns=['age', 'year', 'sex', 'rate']):
    value_columns = columns[3:]
    if not isinstance(value, list):
        value = [value]*len(value_columns)

    if len(value) != len(value_columns):
        raise ValueError('Number of values must match number of value columns')

    rows = []
    start_year = config.simulation_parameters.year_start
    end_year = config.simulation_parameters.year_end
    for age in range(0, 140):
        for year in range(start_year, end_year+1):
            for sex in ['Male', 'Female']:
                r_values = []
                for v in value:
                    if v is None:
                        r_values.append(np.random.random())
                    elif callable(v):
                        r_values.append(v(age, sex, year))
                    else:
                        r_values.append(v)
                rows.append([age, year, sex] + r_values)
    return pd.DataFrame(rows, columns=columns)

@listens_for('initialize_simulants', priority=0)
@uses_columns(['age', 'fractional_age', 'sex', 'alive'])
def generate_test_population(event):
    population_size = len(event.index)
    initial_age = event.user_data.get('initial_age', None)

    population = pd.DataFrame(index=range(population_size))
    if initial_age is not None:
        population['fractional_age'] = initial_age
    else:
        population['fractional_age'] = randomness.random('test_population_age', population.index) * 100
    population['fractional_age'] = population['fractional_age'].astype(float)
    population['age'] = population['fractional_age'].astype(int)

    population['sex'] = randomness.choice('test_population_sex', population.index, ['Male', 'Female'])
    population['alive'] = True

    event.population_view.update(population)<|MERGE_RESOLUTION|>--- conflicted
+++ resolved
@@ -31,17 +31,10 @@
 
     return simulation
 
-<<<<<<< HEAD
 def pump_simulation(simulation, duration=None, iterations=None):
     time_step = timedelta(days=float(config.get('simulation_parameters', 'time_step')))
     year_start = config.getint('simulation_parameters', 'year_start')
     start_time = datetime(year_start, 1, 1)
-=======
-def pump_simulation(simulation, time_step_days=30.5, duration=None, iterations=None):
-    config.simulation_parameters.time_step = time_step_days
-    timestep = timedelta(days=time_step_days) 
-    start_time = datetime(1990, 1, 1)
->>>>>>> dd9c94cf
     simulation.current_time = start_time
     iteration_count = 0
 
