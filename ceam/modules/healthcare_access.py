--- conflicted
+++ resolved
@@ -25,7 +25,6 @@
         self.population_columns = pd.DataFrame({'healthcare_followup_date': [None]*population_size, 'healthcare_last_visit_date': [None]*population_size})
 
     def load_data(self, path_prefix):
-<<<<<<< HEAD
         # TODO: Refine these rates. Possibly include age effects, though Marcia says they are small
         rows = []
         for year in range(1990, 2014):
@@ -33,10 +32,6 @@
                 for sex in [1,2]:
                     rows.append([year, age, sex, 0.1165 if sex == 1 else 0.1392])
         self.lookup_table = pd.DataFrame(rows, columns=['year', 'age', 'sex', 'rate'])
-=======
-        # TODO: Refine these rates.  Possibly include age effects, though Marcia says they are small.
-        self.general_access_rates = pd.DataFrame({'sex': [1,2], 'rate': [0.1165, 0.1392]})
->>>>>>> 73d948a1
 
     @only_living
     def general_access(self, event):
@@ -49,13 +44,8 @@
         affected_population = event.affected_population.loc[(event.affected_population.healthcare_followup_date > self.simulation.current_time-self.simulation.last_time_step) & (event.affected_population.healthcare_followup_date <= self.simulation.current_time)]
         affected_population = filter_for_probability(affected_population, self.simulation.config.getfloat('appointments', 'adherence'))
 
-<<<<<<< HEAD
-        # TODO: Cost will probably need to be much more complex
+        # TODO: Cost will probably need to be much more complex.
         self.cost_by_year[self.simulation.current_time.year] += len(affected_population) * self.simulation.config.getfloat('appointments', 'cost')
-=======
-        # TODO: Cost will probably need to be much more complex.
-        self.cost_by_year[simulation.current_time.year] += mask.sum() * simulation.config.getfloat('appointments', 'cost')
->>>>>>> 73d948a1
 
         self.simulation.population.loc[affected_population.index, 'healthcare_last_visit_date'] = self.simulation.current_time
 
